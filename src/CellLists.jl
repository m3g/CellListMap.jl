--- conflicted
+++ resolved
@@ -745,13 +745,6 @@
         cl = add_particles!(x,box,0,cl)
     else 
         # Cell lists to be built by each thread
-<<<<<<< HEAD
-         @threads for ibatch in 1:nbatches
-            aux.lists[ibatch] = reset!(aux.lists[ibatch],box,length(aux.idxs[ibatch]))
-            if length(aux.idxs[ibatch]) > 0
-               xt = @view(x[aux.idxs[ibatch]])  
-               aux.lists[ibatch] = add_particles!(xt,box,aux.idxs[ibatch][1]-1,aux.lists[ibatch])
-=======
          @sync for ibatch in 1:nbatches
             Threads.@spawn begin
                 aux.lists[ibatch] = reset!(aux.lists[ibatch],box,length(aux.idxs[ibatch]))
@@ -759,7 +752,6 @@
                 xt = @view(x[aux.idxs[ibatch]])  
                 aux.lists[ibatch] = add_particles!(xt,box,aux.idxs[ibatch][1]-1,aux.lists[ibatch])
                 end
->>>>>>> 36d6ee25
             end
         end
         # Tree-Merge of threaded cell lists
