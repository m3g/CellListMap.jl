#
# This file contains all structure types and functions necessary for building
# the CellList and CellListPair structures.
#

#=

$(TYPEDEF)

# Extended help

$(TYPEDFIELDS)

Copies particle coordinates and associated index, to build contiguous particle lists
in memory when building the cell lists. This strategy duplicates the particle coordinates
data, but is probably worth the effort. 

=#
struct ParticleWithIndex{N,T}
    index::Int
    real::Bool
    coordinates::SVector{N,T}
end
Base.zero(::Type{ParticleWithIndex{N,T}}) where {N,T} =
    ParticleWithIndex{N,T}(0, false, zeros(SVector{N,T}))

#=

$(TYPEDEF)

# Extended help

$(TYPEDFIELDS)

Structure to define the number of batches used in the parallel splitting of the calculations
of the cell list construction and of the `map_pairwise` computation. It is initialized with
a standard heuristic that returns at most the number of threads, but may return a smaller
number if the system is small. The two parameters can be tunned for optimal performance of each
step of the calculation (cell list construction and mapping of interactions). The construction
of the cell lists require a larger number of particles for threading to be effective, Thus
by default the system size that allows multi-threading is greater for this part of the calculation.  

=#
struct NumberOfBatches
    build_cell_lists::Tuple{Bool,Int}
    map_computation::Tuple{Bool,Int}
end
NumberOfBatches(auto::Tuple{Bool,Bool}, n::Tuple{Int,Int}) = 
    NumberOfBatches((first(auto), first(n)), (last(auto), last(n)))
Base.zero(::Type{NumberOfBatches}) = NumberOfBatches((true,0), (true,0))
function Base.show(io::IO, ::MIME"text/plain", nbatches::NumberOfBatches)
    _println(io,"  Number of batches for cell list construction: $(last(nbatches.build_cell_lists)) (auto-update: $(first(nbatches.build_cell_lists)))")
      _print(io,"  Number of batches for function mapping: $(last(nbatches.map_computation)) (auto-update: $(first(nbatches.map_computation)))")
end

#=

$(TYPEDEF)

# Extended help

$(TYPEDFIELDS)

This structure contains the cell linear index and the information 
about if this cell is in the border of the box (such that its 
neighboring cells need to be wrapped) 

=#
Base.@kwdef struct Cell{N,T}
    linear_index::Int = 0
    cartesian_index::CartesianIndex{N} = CartesianIndex{N}(ntuple(i -> 0, Val(N)))
    center::SVector{N,T} = zeros(SVector{N,T})
    contains_real::Bool = false
    n_particles::Int = 0
    particles::Vector{ParticleWithIndex{N,T}} = Vector{ParticleWithIndex{N,T}}(undef, 0)
end
function Cell{N,T}(cartesian_index::CartesianIndex, box::Box; sizehint::Int=0) where {N,T}
    return Cell{N,T}(
        linear_index=cell_linear_index(box.nc, cartesian_index),
        cartesian_index=cartesian_index,
        center=cell_center(cartesian_index, box),
        particles=Vector{ParticleWithIndex{N,T}}(undef, sizehint)
    )
end

function copy_cell(cell::Cell{N,T}) where {N,T}
    return Cell{N,T}(
        linear_index=cell.linear_index,
        cartesian_index=cell.cartesian_index,
        center=cell.center,
        contains_real=cell.contains_real,
        n_particles=cell.n_particles,
        particles=ParticleWithIndex{N,T}[p for p in cell.particles]
    )
end

#=

$(TYPEDEF)

# Extended help

$(TYPEDFIELDS)

Auxiliary structure to contain projected particles. Types of 
scalars are chosen such that with a `SVector{3,Float64}` the
complete struct has 32bytes.

=#
Base.@kwdef struct ProjectedParticle{N,T}
    index::Int
    xproj::T
    coordinates::SVector{N,T}
end

#=

$(TYPEDEF)

# Extended help

$(TYPEDFIELDS)

Structure that contains the cell lists information.

=#
Base.@kwdef mutable struct CellList{N,T}
    " Number of real particles. "
    n_real_particles::Int = 0
    " Number of cells. "
    number_of_cells::Int = 0
    " *mutable* number of particles in the computing box. "
    n_particles::Int = 0
    " *mutable* number of cells with real particles. "
    n_cells_with_real_particles::Int = 0
    " *mutable* number of cells with particles, real or images. "
    n_cells_with_particles::Int = 0
    " Auxiliary array that contains the indexes in list of the cells with particles, real or images. "
    cell_indices::Vector{Int} = zeros(Int, number_of_cells)
    " Auxiliary array that contains the indexes in the cells with real particles. "
    cell_indices_real::Vector{Int} = zeros(Int, 0)
    " Vector containing cell lists of cells with particles. "
    cells::Vector{Cell{N,T}} = Cell{N,T}[]
    " Number of batches for the parallel calculations. "
    nbatches::NumberOfBatches = zero(NumberOfBatches)
    " Auxiliar array to store projected particles. "
    projected_particles::Vector{Vector{ProjectedParticle{N,T}}} =
        Vector{Vector{ProjectedParticle{N,T}}}(undef, 0)
end

function Base.show(io::IO, ::MIME"text/plain", cl::CellList)
    _println(io, typeof(cl))
    _println(io, "  $(cl.n_real_particles) real particles.")
    _println(io, "  $(cl.n_cells_with_real_particles) cells with real particles.")
    _print(io, "  $(cl.n_particles) particles in computing box, including images.")
end

#=

$(TYPEDEF)

# Extended help

$(TYPEDFIELDS)

Structure that will contains the cell lists of two independent sets of
particles for cross-computation of interactions

=#
struct CellListPair{N,T}
    small_set::CellList{N,T}
    large_set::CellList{N,T}
    swap::Bool
end

function Base.show(io::IO, ::MIME"text/plain", cl::CellListPair)
    _print(io, typeof(cl), "\n")
    _print(io, "   $(cl.small_set.n_cells_with_real_particles) cells with real particles of the smallest set.\n")
    _print(io, "   $(cl.large_set.n_cells_with_real_particles) cells with real particles of the largest set.")
end

#=
    update_number_of_batches!(cl, nbatches::NumberOfBatches; parallel=true)  

Set the default number of batches for the construction of the cell lists, 
and mapping computations. This is of course heuristic, and may not be the best choice for
every problem. See the parameter `nbatches` of the construction of the cell lists for 
tunning this.

=#
function update_number_of_batches!(cl::CellList{N,T}, _nbatches=cl.nbatches; parallel=true) where {N,T}
    auto = (first(_nbatches.build_cell_lists), first(_nbatches.map_computation))
    n1 = last(_nbatches.build_cell_lists)
    n2 = last(_nbatches.map_computation)
    if !parallel
        if !all(auto) && (n1, n2) != (1, 1)
            @warn begin
                """\n
                WARNING: nbatches set to ($n1,$n2), but parallel is set to false, implying nbatches == (1, 1)
    
                """
            end _file=nothing _line=nothing
        end
        nbatches = NumberOfBatches((false, false), (1, 1))
    else # Heuristic choices
        if first(auto)
            n1 = _nbatches_build_cell_lists(cl.n_real_particles)
        end
        if last(auto)
            n2 = _nbatches_map_computation(cl.n_real_particles)
        end
        nbatches = NumberOfBatches(auto, (n1, n2))
    end
    for _ in 1:last(nbatches.map_computation)
        push!(cl.projected_particles, Vector{ProjectedParticle{N,T}}(undef, 0))
    end
    cl.nbatches = nbatches
    return cl
end

# Heuristic choices for the number of batches, for an atomic system
_nbatches_build_cell_lists(n::Int) = max(1, min(n, min(8, nthreads())))
_nbatches_map_computation(n::Int) = max(1, min(n, min(floor(Int, 2^(log10(n) + 1)), nthreads())))

function update_number_of_batches!(
    cl::CellListPair{N,T}, 
    _nbatches::NumberOfBatches=cl.large_set.nbatches; 
    parallel=true
) where {N,T}
    large_set = update_number_of_batches!(cl.large_set, _nbatches; parallel)
    return CellListPair{N,T}(
        update_number_of_batches!(
            cl.small_set, 
            NumberOfBatches((false, false), nbatches(large_set)); 
            parallel
        ),
        large_set,
        cl.swap,
    )
end

#
# Functions for initialization of the batches, called from the API functions. Receives a 
# tuple with the number of batches for the construction of the cell lists and the mapping.
# If the number of batches are smaller than 1, the function will set the number of batches
# in automatic mode.
#
function set_number_of_batches!(cl::Union{CellList,CellListPair}, _nbatches::Tuple{Int,Int}; parallel=true)
    auto = _nbatches .<= 0
    nbatches = NumberOfBatches((first(auto), first(_nbatches)), (last(auto), last(_nbatches)))
    return update_number_of_batches!(cl, nbatches; parallel)
end

"""
    nbatches(cl::CellList)
    nbatches(cl::CellListPair)
    nbatches(system::AbstractParticleSystem)

Returns the number of batches for parallel processing that will be used. Returns a tuple, where 
the first element is the number of batches for the construction of the cell lists, and the second
element is the number of batches for the pairwise mapping.

A second argument can be provided, which may be `:map` or `:build`, in which case the function returns either the number of batches used 
for pairwise mapping or for the construction of the cell lists. Since this second value is internal and does not affect the interface, 
it can be usually ignored. 

## Example

```jldoctest
julia> using CellListMap

julia> x = rand(3,1000); box = Box([1,1,1],0.1);

julia> cl = CellList(x, box, nbatches=(2,16));

julia> nbatches(cl)
(2, 16)

julia> nbatches(cl,:build)
2

julia> nbatches(cl,:map)
16

```

"""
function nbatches(cl::CellList, s::Symbol)
    s == :map_computation || s == :map && return last(cl.nbatches.map_computation)
    s == :build_cell_lists || s == :build && return last(cl.nbatches.build_cell_lists)
end
nbatches(cl::CellList) = (nbatches(cl, :build), nbatches(cl, :map))
nbatches(cl::CellListPair) = nbatches(cl.large_set)
nbatches(cl::CellListPair, s::Symbol) = nbatches(cl.large_set, s)

@testitem "output of nbatches" begin
    using CellListMap, StaticArrays
    x = rand(3,100)
    y = rand(3,10)
    box = Box([1,1,1],0.1)
    cl = CellList(x,box; nbatches=(2,4))
    @test nbatches(cl) == (2, 4)
    @test nbatches(cl, :build) == 2
    @test nbatches(cl, :map) == 4
    cl = CellList(x,y,box; nbatches=(2,4))
    @test nbatches(cl) == (2, 4)
    @test nbatches(cl, :build) == 2
    @test nbatches(cl, :map) == 4
    cl = CellList(x,y,box)
    @test nbatches(cl.small_set) == nbatches(cl.large_set)
    cl = CellList(x,box; nbatches=(2,4), parallel=false)
    @test nbatches(cl) == (1,1)
    # The automatic set of number of batches for this small system:
    if Threads.nthreads() == 10
        x = rand(SVector{3,Float64},10)
        sys = ParticleSystem(positions=x, cutoff=0.1, unitcell=[1,1,1], output=0.0)
        @test nbatches(sys) == (8,4)
        x = rand(SVector{3,Float64},10000)
        resize!(sys.xpositions, length(x))
        sys.xpositions .= x
        map_pairwise((_, _, _, _, d2, out) -> out += d2, sys)
        @test nbatches(sys) == (8,10)
    else
        @warn "Test not run because it is invalid for this number of threads"
    end
end

#=

$(TYPEDEF)

# Extended help

$(TYPEDFIELDS)

Auxiliary structure to carry threaded lists and ranges of particles to 
be considered by each thread on parallel construction. 

=#
@with_kw struct AuxThreaded{N,T}
    idxs::Vector{UnitRange{Int}} = Vector{UnitRange{Int}}(undef, 0)
    lists::Vector{CellList{N,T}} = Vector{CellList{N,T}}(undef, 0)
end
function Base.show(io::IO, ::MIME"text/plain", aux::AuxThreaded)
    _println(io, typeof(aux))
    _print(io, " Auxiliary arrays for nbatches = ", length(aux.lists))
end

@with_kw struct AuxThreadedPair{N,T}
    small_set::AuxThreaded{N,T}
    large_set::AuxThreaded{N,T}
end
function Base.show(io::IO, ::MIME"text/plain", aux::AuxThreadedPair)
    _println(io, typeof(aux))
    _print(io, " Auxiliary arrays for nbatches = ", length(aux.small_set.lists))
end

"""
    AuxThreaded(cl::CellList{N,T}) where {N,T}

Constructor for the `AuxThreaded` type, to be passed to `UpdateCellList!` for in-place 
update of cell lists. 

## Example
```julia-repl
julia> using CellListMap

julia> box = Box([250,250,250],10);

julia> x = [ 250*rand(3) for i in 1:10000 ];

julia> cl = CellList(x,box);

julia> aux = CellListMap.AuxThreaded(cl)
CellListMap.AuxThreaded{3, Float64}
 Auxiliary arrays for nthreads = 8

julia> UpdateCellList!(x,box,cl,aux)
CellList{3, Float64}
  100000 real particles.
  31190 cells with real particles.
  1134378 particles in computing box, including images.

```
"""
function AuxThreaded(cl::CellList{N,T}) where {N,T}
    _nbatches = nbatches(cl, :build)
    aux = AuxThreaded{N,T}(
        idxs=Vector{UnitRange{Int}}(undef, _nbatches),
        lists=Vector{CellList{N,T}}(undef, _nbatches)
    )
    # If the calculation is not parallel, no need to initialize this
    _nbatches == 1 && return aux
    @sync for ibatch in eachindex(aux.lists)
        @spawn begin
            cl_batch = CellList{N,T}(number_of_cells=cl.number_of_cells)
            aux.lists[ibatch] = cl_batch
        end
    end
    # Set indices of the atoms that will be considered by each thread
    # these indices may be updated by an update of cell lists, if the number
    # of particles change.
    set_idxs!(aux.idxs, cl.n_real_particles, _nbatches)
    return aux
end


#=
    set_idxs!(idxs, n_particles, nbatches)

# Extended help

Sets the indexes of the particles that will be considered for each batch in parallel runs.
Modifies the `idxs` array of ranges, which is usually the `aux.idxs` array of the the 
corresponding `AuxThreaded` structure.

=#
function set_idxs!(idxs, n_particles, nbatches)
    if length(idxs) != nbatches 
        throw(ArgumentError("""\n 
            Modifying `nbatches` requires an explicit update of the AuxThreaded auxiliary array.

        """))
    end
    nperthread, nrem = divrem(n_particles, nbatches)
    first = 1
    for ibatch in eachindex(idxs)
        nx = nperthread
        if ibatch <= nrem
            nx += 1
        end
        idxs[ibatch] = first:(first-1)+nx
        first += nx
    end
    return nothing
end

"""
    AuxThreaded(cl::CellListPair{N,T}) where {N,T}

Constructor for the `AuxThreaded` type for lists of disjoint particle sets, 
to be passed to `UpdateCellList!` for in-place update of cell lists. 

## Example
```julia-repl
julia> using CellListMap

julia> box = Box([250,250,250],10);

julia> x = [ 250*rand(3) for i in 1:50_000 ];

julia> y = [ 250*rand(3) for i in 1:10_000 ];

julia> cl = CellList(x,y,box);

julia> aux = CellListMap.AuxThreaded(cl)
CellListMap.AuxThreaded{3, Float64}
 Auxiliary arrays for nthreads = 8

julia> UpdateCellList!(x,y,box,cl,aux)
CellList{3, Float64}
  100000 real particles.
  31190 cells with real particles.
  1134378 particles in computing box, including images.

```
"""
AuxThreaded(cl_pair::CellListPair) = 
    AuxThreadedPair(AuxThreaded(cl_pair.small_set), AuxThreaded(cl_pair.large_set))

"""
    CellList(
        x::AbstractVector{AbstractVector},
        box::Box{UnitCellType,N,T};
        parallel::Bool=true,
        nbatches::Tuple{Int,Int}=(0,0),
        validate_coordinates::Union{Function,Nothing}=_validate_coordinates
    ) where {UnitCellType,N,T} 

Function that will initialize a `CellList` structure from scratch, given a vector
or particle coordinates (a vector of vectors, typically of static vectors) 
and a `Box`, which contain the size ofthe system, cutoff, etc. Except for small
systems, the number of parallel batches is equal to the number of threads, but it can
be tunned for optimal performance in some cases.

## Example

```julia-repl
julia> box = Box([250,250,250],10);

julia> x = [ 250*rand(SVector{3,Float64}) for i in 1:100000 ];

julia> cl = CellList(x,box)
CellList{3, Float64}
  100000 real particles.
  15600 cells with real particles.
  126276 particles in computing box, including images.

```

"""
function CellList(
    x::AbstractVector{<:AbstractVector},
    box::Box{UnitCellType,N,T};
    parallel::Bool=true,
    nbatches::Tuple{Int,Int}=(0, 0),
    validate_coordinates::Union{Function,Nothing}=_validate_coordinates,
) where {UnitCellType,N,T}
    cl = CellList{N,T}(n_real_particles=length(x), number_of_cells=prod(box.nc))
    set_number_of_batches!(cl, nbatches; parallel)
    return UpdateCellList!(x, box, cl; parallel, validate_coordinates)
end

#=
    CellList(x::AbstractMatrix, box::Box{UnitCellType,N,T}; kargs...) where {UnitCellType,N,T} 

Reinterprets the matrix `x` as vectors of static vectors and calls the
equivalent function with the reinterprted input. The first dimension of the 
matrix must be the dimension of the points (`2` or `3`).

=#
function CellList(
    x::AbstractMatrix, 
    box::Box{UnitCellType,N,T}; 
    parallel::Bool=true,
    nbatches::Tuple{Int,Int}=(0, 0),
    validate_coordinates::Union{Function,Nothing}=_validate_coordinates,
) where {UnitCellType,N,T}
    size(x, 1) == N || throw(DimensionMismatch("First dimension of input matrix must be $N"))
    x_re = reinterpret(reshape, SVector{N,eltype(x)}, x)
    return CellList(x_re, box; parallel, nbatches, validate_coordinates)
end

#=
    reset!(cl::CellList{N,T},box,n_real_particles) where{N,T}

# Extended help

Resets a cell list, by setting everything to zero, but retaining
the allocated `particles` and `projected_particles` vectors.

=#
function reset!(cl::CellList{N,T}, box, n_real_particles) where {N,T}
    new_number_of_cells = prod(box.nc)
    if new_number_of_cells > cl.number_of_cells
        resize!(cl.cell_indices, new_number_of_cells)
    end
    for i in eachindex(cl.cells)
        cl.cells[i] = Cell{N,T}(particles=cl.cells[i].particles)
    end
    @. cl.cell_indices = 0
    @. cl.cell_indices_real = 0
    cl.n_real_particles = n_real_particles
    cl.n_particles = 0
    cl.number_of_cells = new_number_of_cells
    cl.n_cells_with_real_particles = 0
    cl.n_cells_with_particles = 0
    return cl
end

"""
    CellList(
        x::AbstractVector{<:AbstractVector},
        y::AbstractVector{<:AbstractVector},
        box::Box{UnitCellType,N,T};
        parallel::Bool=true,
        nbatches::Tuple{Int,Int}=(0,0),
        validate_coordinates::Union{Function,Nothing}=_validate_coordinates
    ) where {UnitCellType,N,T} 

Function that will initialize a `CellListPair` structure from scratch, given two vectors
of particle coordinates and a `Box`, which contain the size of the system, cutoff, etc.

## Example

```julia-repl
julia> box = Box([250,250,250],10);

julia> x = [ 250*rand(SVector{3,Float64}) for i in 1:1000 ];

julia> y = [ 250*rand(SVector{3,Float64}) for i in 1:10000 ];

julia> cl = CellList(x,y,box)
CellListMap.CellListPair{Vector{SVector{3, Float64}}, 3, Float64}
   10000 particles in the reference vector.
   961 cells with real particles of target vector.

```

"""
function CellList(
    x::AbstractVector{<:AbstractVector},
    y::AbstractVector{<:AbstractVector},
    box::Box{UnitCellType,N,T};
    parallel::Bool=true,
    nbatches::Tuple{Int,Int}=(0, 0),
    validate_coordinates::Union{Function,Nothing}=_validate_coordinates,
) where {UnitCellType,N,T}
<<<<<<< HEAD
    xsmall, xlarge, swap = length(x) <= length(y) ? (x, y, false) : (y, x, true)
    isnothing(validate_coordinates) || validate_coordinates(x)
    isnothing(validate_coordinates) || validate_coordinates(y)
    small_set = CellList(xsmall, box; parallel, validate_coordinates) 
    large_set = CellList(xlarge, box; parallel, validate_coordinates)
    cl_pair = CellListPair{N,T}(small_set, large_set, swap)
=======
    if !autoswap || length(x) >= length(y)
        isnothing(validate_coordinates) || validate_coordinates(x)
        ref = [SVector{N,T}(ntuple(i -> el[i], Val(N))) for el in x]
        target = CellList(y, box; parallel, validate_coordinates)
        swap = NotSwapped()
    else
        isnothing(validate_coordinates) || validate_coordinates(y)
        ref = [SVector{N,T}(ntuple(i -> el[i], Val(N))) for el in y]
        target = CellList(x, box; parallel, validate_coordinates)
        swap = Swapped()
    end
    cl_pair = CellListPair(ref, target, swap)
>>>>>>> 9d9226d7
    cl_pair = set_number_of_batches!(cl_pair, nbatches; parallel)
    return cl_pair
end

#=
    CellList(x::AbstractMatrix, y::AbstractMatrix, box::Box{UnitCellType,N,T}; kargs...) where {UnitCellType,N,T} 

Reinterprets the matrices `x` and `y` as vectors of static vectors and calls the
equivalent function with the reinterprted input. The first dimension of the 
matrices must be the dimension of the points (`2` or `3`).

=#
function CellList(
    x::AbstractMatrix, 
    y::AbstractMatrix, 
    box::Box{UnitCellType,N,T}; 
    parallel::Bool=true,
    nbatches::Tuple{Int,Int}=(0, 0),
    validate_coordinates::Union{Function,Nothing}=_validate_coordinates,
) where {UnitCellType,N,T}
    size(x, 1) == N || throw(DimensionMismatch("First dimension of input matrix must be $N"))
    size(y, 1) == N || throw(DimensionMismatch("First dimension of input matrix must be $N"))
    x_re = reinterpret(reshape, SVector{N,eltype(x)}, x)
    y_re = reinterpret(reshape, SVector{N,eltype(y)}, y)
    return CellList(x_re, y_re, box; parallel, nbatches, validate_coordinates)
end

"""
    UpdateCellList!(
        x::AbstractVector{<:AbstractVector},
        box::Box,
        cl:CellList;
        parallel=true,
        validate_coordinates::Union{Function,Nothing}=_validate_coordinates
    ) 

Function that will update a previously allocated `CellList` structure, given new 
updated particle positions. This function will allocate new threaded auxiliary
arrays in parallel calculations. To preallocate these auxiliary arrays, use
the `UpdateCellList!(x,box,cl,aux)` method instead. 

The `validate_coordinates` function is called before the update of the cell list, and
should throw an error if the coordinates are invalid. By default, this function 
throws an error if some coordinates are missing or are NaN. Set to `nothing` to disable
this check, or provide a custom function.

## Example

```julia-repl
julia> box = Box([250,250,250],10);

julia> x = [ 250*rand(SVector{3,Float64}) for i in 1:1000 ];

julia> cl = CellList(x,box);

julia> box = Box([260,260,260],10);

julia> x = [ 260*rand(SVector{3,Float64}) for i in 1:1000 ];

julia> UpdateCellList!(x,box,cl); # update lists

```

"""
function UpdateCellList!(
    x::AbstractVector{<:AbstractVector},
    box::Box,
    cl::CellList;
    parallel::Bool=true,
    validate_coordinates=_validate_coordinates,
)
    cl = if parallel
        aux = AuxThreaded(cl)
        return UpdateCellList!(x, box, cl, aux; parallel, validate_coordinates)
    else
        return UpdateCellList!(x, box, cl, nothing; parallel, validate_coordinates)
    end
    cl = update_number_of_batches!(cl; parallel)
    return cl
end

#=
    function UpdateCellList!(
        x::AbstractMatrix,
        box::Box,
        cl::CellList{N,T};
        parallel::Bool=true,
        validate_coordinates::Union{Function,Nothing}=_validate_coordinates,
    ) where {N,T}

Reinterprets the matrix `x` as vectors of static vectors and calls the
equivalent function with the reinterprted input. The first dimension of the 
matrix must be the dimension of the points (`2` or `3`).

=#
function UpdateCellList!(
    x::AbstractMatrix,
    box::Box,
    cl::CellList{N,T};
    kargs...
) where {N,T}
    size(x, 1) == N || throw(DimensionMismatch("First dimension of input matrix must be $N"))
    x_re = reinterpret(reshape, SVector{N,eltype(x)}, x)
    return UpdateCellList!(x_re, box, cl; kargs...)
end

"""
    UpdateCellList!(
        x::AbstractVector{<:AbstractVector},
        box::Box,
        cl::CellList{N,T},
        aux::Union{Nothing,AuxThreaded{N,T}};
        parallel::Bool=true,
        validate_coordinates::Union{Function,Nothing}=_validate_coordinates
    ) where {N,T}

Function that updates the cell list `cl` new coordinates `x` and possibly a new
box `box`, and receives a preallocated `aux` structure of auxiliary vectors for
threaded cell list construction. Given a preallocated `aux` vector, allocations in
this function should be minimal, only associated with the spawning threads, or
to expansion of the cell lists if the number of cells or number of particles 
increased. 

## Example

```julia-repl
julia> box = Box([250,250,250],10);

julia> x = [ 250*rand(SVector{3,Float64}) for i in 1:100000 ];

julia> cl = CellList(x,box);

julia> aux = CellListMap.AuxThreaded(cl)
CellListMap.AuxThreaded{3, Float64}
 Auxiliary arrays for nthreads = 8

julia> x = [ 250*rand(SVector{3,Float64}) for i in 1:100000 ];

julia> UpdateCellList!(x,box,cl,aux)
CellList{3, Float64}
  100000 real particles.
  15599 cells with real particles.
  125699 particles in computing box, including images.

```

To illustrate the expected ammount of allocations, which are a consequence
of thread spawning only:

```julia-repl
julia> using BenchmarkTools

julia> @btime UpdateCellList!(\$x,\$box,\$cl,\$aux)
  16.384 ms (41 allocations: 3.88 KiB)
CellList{3, Float64}
  100000 real particles.
  15599 cells with real particles.
  125699 particles in computing box, including images.

julia> @btime UpdateCellList!(\$x,\$box,\$cl,\$aux,parallel=false)
  20.882 ms (0 allocations: 0 bytes)
CellList{3, Float64}
  100000 real particles.
  15603 cells with real particles.
  125896 particles in computing box, including images.

```

"""
function UpdateCellList!(
    x::AbstractVector{<:AbstractVector},
    box::Box,
    cl::CellList{N,T},
    aux::Union{Nothing,AuxThreaded{N,T}};
    parallel::Bool=true,
    validate_coordinates=_validate_coordinates,
) where {N,T}

    # validate coordinates 
    isnothing(validate_coordinates) || validate_coordinates(x)

    # Provide a better error message if the unit cell dimension does not match the dimension of the positions.
    if length(x) > 0 && (length(x[begin]) != size(box.input_unit_cell.matrix, 1))
        n1 = length(x[begin])
        n2 = size(box.input_unit_cell.matrix, 1)
        throw(DimensionMismatch("""\n 
            Positions have dimension $n1, but the unit cell has dimension $n2.

        """))
    end

    # Add particles to cell list
    _nbatches = nbatches(cl, :build)
    if !parallel || _nbatches == 1
        reset!(cl, box, length(x))
        add_particles!(x, box, 0, cl)
    else
        # Reset cell list
        reset!(cl, box, 0)
        # Update the aux.idxs ranges, for if the number of particles changed
        set_idxs!(aux.idxs, length(x), _nbatches)
        merge_lock = ReentrantLock()
        @sync for ibatch in eachindex(aux.idxs, aux.lists)
            @spawn let cl = $cl
                prange = aux.idxs[ibatch]
                aux.lists[ibatch] = reset!(aux.lists[ibatch], box, length(prange))
                xt = @view(x[prange])
                aux.lists[ibatch] = add_particles!(xt, box, prange[begin] - 1, aux.lists[ibatch])
                @lock merge_lock begin
                    merge_cell_lists!(cl, aux.lists[ibatch])
                end
            end
        end
    end

    # allocate, or update the auxiliary projected_particles arrays
    maxnp = 0
    for i in 1:cl.n_cells_with_particles
        maxnp = max(maxnp, cl.cells[i].n_particles)
    end
    for i in eachindex(cl.projected_particles)
        if maxnp > length(cl.projected_particles[i])
            resize!(cl.projected_particles[i], maxnp)
        end
    end

    return cl
end

#=
    UpdateCellList!(
        x::AbstractMatrix,
        box::Box,
        cl::CellList{N,T},
        aux::Union{Nothing,AuxThreaded{N,T}};
        parallel::Bool=true,
        validate_coordinates=_validate_coordinates,
    ) where {N,T}

Reinterprets the matrix `x` as vectors of static vectors and calls the
equivalent function with the reinterprted input. The first dimension of the 
matrix must be the dimension of the points (`2` or `3`).

=#
function UpdateCellList!(
    x::AbstractMatrix,
    box::Box,
    cl::CellList{N,T},
    aux::Union{Nothing,AuxThreaded{N,T}};
    kargs...
) where {N,T}
    size(x, 1) == N || throw(DimensionMismatch("First dimension of input matrix must be $N"))
    x_re = reinterpret(reshape, SVector{N,eltype(x)}, x)
    return UpdateCellList!(x_re, box, cl, aux; kargs...)
end

#=
    add_particles!(x,box,ishift,cl::CellList{N,T}) where {N,T}

# Extended help

Add all particles in vector `x` to the cell list `cl`. `ishift` is the shift in particle
index, meaning that particle `i` of vector `x` corresponds to the particle with original
index `i+ishift`. The shift is used to construct cell lists from fractions of the original
set of particles in parallel list construction.  

=#
function add_particles!(x, box, ishift, cl::CellList{N,T}) where {N,T}
    for ip in eachindex(x)
        xp = x[ip]
        # This converts the coordinates to static arrays, if necessary
        p = SVector{N,T}(ntuple(i -> xp[i], Val(N)))
        p = box.rotation * wrap_to_first(p, box.input_unit_cell.matrix)
        add_particle_to_celllist!(ishift + ip, p, box, cl) # add real particle
        replicate_particle!(ishift + ip, p, box, cl) # add virtual particles to border cells
    end
    return cl
end

# define method for the ParticleWithIndex type
out_of_computing_box(p::ParticleWithIndex, box::Box) = out_of_computing_box(p.coordinates, box)

#=
    copydata!(cell1::Cell,cell2::Cell)

# Extended help

Copies the data from `cell2` to `cell1`, meaning that particles are
copied element-wise from `cell2` to `cell1`, with the `particles` array
of `cell1` being resized (increased) if necessary.

=#
function copydata!(cell1::Cell, cell2::Cell)
    @set! cell1.linear_index = cell2.linear_index
    @set! cell1.cartesian_index = cell2.cartesian_index
    @set! cell1.center = cell2.center
    @set! cell1.n_particles = cell2.n_particles
    @set! cell1.contains_real = cell2.contains_real
    for ip in 1:cell2.n_particles
        p = cell2.particles[ip]
        if ip > length(cell1.particles)
            push!(cell1.particles, p)
        else
            cell1.particles[ip] = p
        end
    end
    return cell1
end

#=
    append_particles!(cell1::Cell,cell2::Cell)

# Extended help

Add the particles of `cell2` to `cell1`, updating the cell data and, if necessary,
resizing (increasing) the `particles` array of `cell1`

=#
function append_particles!(cell1::Cell, cell2::Cell)
    if cell2.contains_real
        @set! cell1.contains_real = true
    end
    n_particles_old = cell1.n_particles
    @set! cell1.n_particles += cell2.n_particles
    if cell1.n_particles > length(cell1.particles)
        resize!(cell1.particles, cell1.n_particles)
    end
    for ip in 1:cell2.n_particles
        cell1.particles[n_particles_old+ip] = cell2.particles[ip]
    end
    return cell1
end

#=
    merge_cell_lists!(cl::CellList,aux::CellList)

# Extended help

Merges an auxiliary `aux` cell list to `cl`, and returns the modified `cl`. Used to
merge cell lists computed in parallel threads.

=#
function merge_cell_lists!(cl::CellList, aux::CellList)
    # One should never get here if the lists do not share the same # computing box
    if cl.number_of_cells != aux.number_of_cells
        throw(ArgumentError("""\n
            Cell lists must have the same number of cells to be merged.
            Got inconsistent number of cells: $(cl.number_of_cells) and $(aux.number_of_cells).

        """))
    end
    cl.n_particles += aux.n_particles
    cl.n_real_particles += aux.n_real_particles
    for icell in 1:aux.n_cells_with_particles
        aux_cell = aux.cells[icell]
        linear_index = aux_cell.linear_index
        cell_index = cl.cell_indices[linear_index]
        # If cell was yet not initialized in merge, push it to the list
        if cell_index == 0
            cl.n_cells_with_particles += 1
            cell_index = cl.n_cells_with_particles
            cl.cell_indices[linear_index] = cell_index
            if cell_index > length(cl.cells)
                push!(cl.cells, copy_cell(aux_cell))
            else
                cl.cells[cell_index] = copydata!(cl.cells[cell_index], aux_cell)
            end
            if aux_cell.contains_real
                cl.n_cells_with_real_particles += 1
                if cl.n_cells_with_real_particles > length(cl.cell_indices_real)
                    push!(cl.cell_indices_real, cell_index)
                else
                    cl.cell_indices_real[cl.n_cells_with_real_particles] = cell_index
                end
            end
            # Append particles to initialized cells
        else
            # If the previous cell didn't contain real particles, but the current one
            # does, update the list information 
            if !cl.cells[cell_index].contains_real && aux_cell.contains_real
                cl.n_cells_with_real_particles += 1
                if cl.n_cells_with_real_particles > length(cl.cell_indices_real)
                    push!(cl.cell_indices_real, cell_index)
                else
                    cl.cell_indices_real[cl.n_cells_with_real_particles] = cell_index
                end
            end
            cl.cells[cell_index] = append_particles!(cl.cells[cell_index], aux_cell)
        end
    end
    return cl
end

# Deal with corner cases where a real particle is found in the exact bundary of real box.
# This cannot happen because then running over the neighboring boxes can cause an 
# invalid access to an index of a cell.
function real_particle_border_case(cartesian_index::CartesianIndex{N}, box) where {N}
    cidxs = ntuple(i -> cartesian_index[i], Val(N))
    for i in 1:N
        if cidxs[i] == box.lcell
            @set! cidxs[i] += 1
        end
        if cidxs[i] == box.nc[i] - box.lcell + 1
            @set! cidxs[i] -= 1
        end
    end
    return CartesianIndex{N}(cidxs)
end

#=
    add_particle_to_celllist!(
        ip,
        x::SVector{N,T},
        box,
        cl::CellList{N,T};
        real_particle::Bool=true
    ) where {N,T}

# Extended help

Adds one particle to the cell lists, updating all necessary arrays.

=#
function add_particle_to_celllist!(
    ip,
    x::SVector{N,T},
    box,
    cl::CellList{N,T};
    real_particle::Bool=true
) where {N,T}

    # Increase the counter of number of particles of this list
    cl.n_particles += 1
    # Cell of this particle
    cartesian_index = particle_cell(x, box)
    if real_particle
        cartesian_index = real_particle_border_case(cartesian_index, box)
    end

    # Linear index of the cell
    linear_index = cell_linear_index(box.nc, cartesian_index)

    # Check if this is the first particle of this cell, if it is,
    # initialize a new cell, or reset a previously allocated one
    cell_index = cl.cell_indices[linear_index]

    if cell_index == 0
        cl.n_cells_with_particles += 1
        cell_index = cl.n_cells_with_particles
        cl.cell_indices[linear_index] = cell_index
        if cell_index > length(cl.cells)
            particles_sizehint = cl.n_real_particles ÷ prod(box.nc)
            push!(cl.cells, Cell{N,T}(cartesian_index, box, sizehint=particles_sizehint))
        else
            cell = cl.cells[cell_index]
            @set! cell.linear_index = linear_index
            @set! cell.cartesian_index = cartesian_index
            @set! cell.center = cell_center(cell.cartesian_index, box)
            @set! cell.contains_real = false
            @set! cell.n_particles = 0
            cl.cells[cell_index] = cell
        end
    end

    # Increase particle counter for this cell
    cell = cl.cells[cell_index]
    @set! cell.n_particles += 1

    #
    # Cells with real particles are annotated to be run over
    #
    if real_particle && (!cell.contains_real)
        @set! cell.contains_real = true
        cl.n_cells_with_real_particles += 1
        if cl.n_cells_with_real_particles > length(cl.cell_indices_real)
            push!(cl.cell_indices_real, cell_index)
        else
            cl.cell_indices_real[cl.n_cells_with_real_particles] = cell_index
        end
    end

    #
    # Add particle to cell list
    #
    p = ParticleWithIndex(ip, real_particle, x)
    if cell.n_particles > length(cell.particles)
        push!(cell.particles, p)
    else
        cell.particles[cell.n_particles] = p
    end

    #
    # Update (imutable) cell in list
    #
    cl.cells[cell_index] = cell

    return cl
end

"""
    UpdateCellList!(
        x::AbstractVector{<:AbstractVector},
        y::AbstractVector{<:AbstractVector},
        box::Box,
        cl:CellListPair,
        parallel=true,
        validate_coordinates::Union{Function,Nothing}=_validate_coordinates
    )

Function that will update a previously allocated `CellListPair` structure, given 
updated particle positions, for example. This method will allocate new 
`aux` threaded auxiliary arrays. For a non-allocating version, see the 
`UpdateCellList!(x,y,box,cl,aux)` method.

The `validate_coordinates` function is called before the update of the cell list, and
should throw an error if the coordinates are invalid. By default, this function
throws an error if some coordinates are missing or are NaN. Set to `nothing` to disable
this check, or provide a custom function.

```jlcodetest
julia> using CellListMap, StaticArrays

julia> box = Box([250,250,250],10);

julia> x = [ 250*rand(SVector{3,Float64}) for i in 1:1000 ];

julia> y = [ 250*rand(SVector{3,Float64}) for i in 1:10000 ];

julia> cl = CellList(x,y,box);

julia> UpdateCellList!(x,y,box,cl); # update lists
```

"""
function UpdateCellList!(
    x::AbstractVector{<:AbstractVector},
    y::AbstractVector{<:AbstractVector},
    box::Box,
    cl_pair::CellListPair;
    parallel::Bool=true,
    kargs...
)
    cl_pair = if parallel
        aux = AuxThreaded(cl_pair)
        UpdateCellList!(x, y, box, cl_pair, aux; kargs...)
    else
        UpdateCellList!(x, y, box, cl_pair, nothing; kargs...)
    end
    cl_pair = update_number_of_batches!(cl_pair; parallel)
    return cl_pair
end

#=
    UpdateCellList!(
        x::AbstractMatrix,
        y::AbstractMatrix,
        box::Box{UnitCellType,N},
        cl_pair::CellListPair;
        parallel::Bool=true
    ) where {UnitCellType,N}

Reinterprets the matrices `x` and `y` as vectors of static vectors and calls the
equivalent function with the reinterprted input. The first dimension of the 
matrices must be the dimension of the points (`2` or `3`).

=#
function UpdateCellList!(
    x::AbstractMatrix,
    y::AbstractMatrix,
    box::Box{UnitCellType,N},
    cl_pair::CellListPair;
    kargs...
) where {UnitCellType,N}
    size(x, 1) == N || throw(DimensionMismatch("First dimension of input matrix must be $N"))
    size(y, 1) == N || throw(DimensionMismatch("First dimension of input matrix must be $N"))
    x_re = reinterpret(reshape, SVector{N,eltype(x)}, x)
    y_re = reinterpret(reshape, SVector{N,eltype(y)}, y)
    return UpdateCellList!(x_re, y_re, box, cl_pair; kargs...)
end

"""
    UpdateCellList!(
        x::AbstractVector{<:AbstractVector},
        y::AbstractVector{<:AbstractVector},
        box::Box,
        cl_pair::CellListPair,
        aux::Union{Nothing,AuxThreaded};
        parallel::Bool=true,
        validate_coordinates::Union{Function,Nothing}=_validate_coordinates
    )

This function will update the `cl_pair` structure that contains the cell lists
for disjoint sets of particles. It receives the preallocated `aux` structure to
avoid reallocating auxiliary arrays necessary for the threaded construct of the
lists. 

## Example

```julia-repl
julia> using CellListMap

julia> box = Box([250,250,250],10);

julia> x = [ 250*rand(3) for i in 1:50_000 ];

julia> y = [ 250*rand(3) for i in 1:10_000 ];

julia> cl = CellList(x,y,box)
CellListMap.CellListPair{Vector{SVector{3, Float64}}, 3, Float64}
   50000 particles in the reference vector.
   7381 cells with real particles of target vector.

julia> aux = CellListMap.AuxThreaded(cl)
CellListMap.AuxThreaded{3, Float64}
 Auxiliary arrays for nthreads = 8

julia> x = [ 250*rand(3) for i in 1:50_000 ];

julia> y = [ 250*rand(3) for i in 1:10_000 ];

julia> UpdateCellList!(x,y,box,cl,aux)
CellList{3, Float64}
  10000 real particles.
  7358 cells with real particles.
  12591 particles in computing box, including images.

```

The allocations in the above calls are a consequence of the thread spawning only:

```julia-repl
julia> using BenchmarkTools

julia> @btime UpdateCellList!(\$x,\$y,\$box,\$cl,\$aux)
  715.661 μs (41 allocations: 3.88 KiB)
CellListMap.CellListPair{Vector{SVector{3, Float64}}, 3, Float64}
   50000 particles in the reference vector.
   7414 cells with real particles of target vector.
   
julia> @btime UpdateCellList!(\$x,\$y,\$box,\$cl,\$aux,parallel=false)
   13.042 ms (0 allocations: 0 bytes)
 CellListMap.CellListPair{Vector{SVector{3, Float64}}, 3, Float64}
    50000 particles in the reference vector.
    15031 cells with real particles of target vector.
 
```

"""
function UpdateCellList!(
    x::AbstractVector{<:AbstractVector},
    y::AbstractVector{<:AbstractVector},
    box::Box,
    cl_pair::CellListPair{N,T},
    aux::Union{Nothing,AuxThreadedPair};
    parallel::Bool=true,
    validate_coordinates::Union{Nothing,Function}=_validate_coordinates,
) where {N,T}
    isnothing(validate_coordinates) || validate_coordinates(x)
    isnothing(validate_coordinates) || validate_coordinates(y)
<<<<<<< HEAD
    xsmall, xlarge, swap = length(x) <= length(y) ? (x, y, false) : (y, x, true)
    small_set = UpdateCellList!(xsmall, box, cl_pair.small_set, aux.small_set; parallel, validate_coordinates)
    large_set = UpdateCellList!(xlarge, box, cl_pair.large_set, aux.large_set; parallel, validate_coordinates)
    return CellListPair{N,T}(small_set, large_set, swap)
=======
    target = UpdateCellList!(x, box, cl_pair.target, aux; parallel, validate_coordinates)
    cl_pair = _update_CellListPair!(ref, target, cl_pair)
    return cl_pair
end

# Function barrier that was required to avoid the `Swap` type to cause some instability
function _update_CellListPair!(ref, target, cl_pair::CellListPair{V,N,T,Swap}) where {V,N,T,Swap}
    # This resizing will fail if the data was input as a (N,M) matrix, because resizing
    # is not implemented for reinterpreted arrays. 
    if length(ref) != length(cl_pair.ref)
        resize!(cl_pair.ref, length(ref))
    end
    for i in eachindex(ref, cl_pair.ref)
        @inbounds cl_pair.ref[i] = SVector{N,T}(ntuple(j -> ref[i][j], Val(N)))
    end
    cl_pair = CellListPair{V,N,T,Swap}(cl_pair.ref, target)
    return cl_pair
>>>>>>> 9d9226d7
end

#=
    UpdateCellList!(
        x::AbstractMatrix,
        y::AbstractMatrix,
        box::Box,
        cl_pair::CellListPair,
        aux::Union{Nothing,AuxThreaded};
        parallel::Bool=true
    ) where {UnitCellType,N}

Reinterprets the matrices `x` and `y` as vectors of static vectors and calls the
equivalent function with the reinterprted input. The first dimension of the 
matrices must be the dimension of the points (`2` or `3`).

=#
function UpdateCellList!(
    x::AbstractMatrix,
    y::AbstractMatrix,
    box::Box{UnitCellType,N},
    cl_pair::CellListPair,
    aux::Union{Nothing,AuxThreadedPair};
    kargs...
) where {UnitCellType,N}
    size(x, 1) == N || throw(DimensionMismatch("First dimension of input matrix must be $N"))
    size(y, 1) == N || throw(DimensionMismatch("First dimension of input matrix must be $N"))
    x_re = reinterpret(reshape, SVector{N,eltype(x)}, x)
    y_re = reinterpret(reshape, SVector{N,eltype(y)}, y)
    return UpdateCellList!(x_re, y_re, box, cl_pair, aux; kargs...)
end

#=
    particles_per_cell(cl)

Returns the average number of real particles per computing cell.

=#
particles_per_cell(cl::CellList) = cl.n_real_particles / cl.number_of_cells
particles_per_cell(cl::CellListPair) = particles_per_cell(cl.small_set) + particle_cell(cl.large_set)

@testitem "celllists - validate coordinates" begin
    using CellListMap
    using StaticArrays
    x = rand(SVector{3,Float64}, 100)
    x[50] = SVector(1.0, NaN, 1.0)
    box = Box([1.0, 1.0, 1.0], 0.1)
    y = rand(SVector{3,Float64}, 100)
    @test_throws ArgumentError CellList(x, box)
    cl = CellList(y, box)
    @test_throws ArgumentError UpdateCellList!(x, box, cl)
    @test_throws ArgumentError CellList(x, y, box)
    @test_throws ArgumentError CellList(y, x, box)
    cl = CellList(y, y, box)
    @test_throws ArgumentError UpdateCellList!(x, y, box, cl)
    @test_throws ArgumentError UpdateCellList!(y, x, box, cl)
    x = rand(3, 100)
    x[2, 50] = NaN
    box = Box([1.0, 1.0, 1.0], 0.1)
    y = rand(3, 100)
    @test_throws ArgumentError CellList(x, box)
    cl = CellList(y, box)
    @test_throws ArgumentError UpdateCellList!(x, box, cl)
    @test_throws ArgumentError CellList(x, y, box)
    @test_throws ArgumentError CellList(y, x, box)
    cl = CellList(y, y, box)
    @test_throws ArgumentError UpdateCellList!(x, y, box, cl)
    @test_throws ArgumentError UpdateCellList!(y, x, box, cl)
end<|MERGE_RESOLUTION|>--- conflicted
+++ resolved
@@ -596,27 +596,12 @@
     nbatches::Tuple{Int,Int}=(0, 0),
     validate_coordinates::Union{Function,Nothing}=_validate_coordinates,
 ) where {UnitCellType,N,T}
-<<<<<<< HEAD
     xsmall, xlarge, swap = length(x) <= length(y) ? (x, y, false) : (y, x, true)
     isnothing(validate_coordinates) || validate_coordinates(x)
     isnothing(validate_coordinates) || validate_coordinates(y)
     small_set = CellList(xsmall, box; parallel, validate_coordinates) 
     large_set = CellList(xlarge, box; parallel, validate_coordinates)
     cl_pair = CellListPair{N,T}(small_set, large_set, swap)
-=======
-    if !autoswap || length(x) >= length(y)
-        isnothing(validate_coordinates) || validate_coordinates(x)
-        ref = [SVector{N,T}(ntuple(i -> el[i], Val(N))) for el in x]
-        target = CellList(y, box; parallel, validate_coordinates)
-        swap = NotSwapped()
-    else
-        isnothing(validate_coordinates) || validate_coordinates(y)
-        ref = [SVector{N,T}(ntuple(i -> el[i], Val(N))) for el in y]
-        target = CellList(x, box; parallel, validate_coordinates)
-        swap = Swapped()
-    end
-    cl_pair = CellListPair(ref, target, swap)
->>>>>>> 9d9226d7
     cl_pair = set_number_of_batches!(cl_pair, nbatches; parallel)
     return cl_pair
 end
@@ -1276,30 +1261,10 @@
 ) where {N,T}
     isnothing(validate_coordinates) || validate_coordinates(x)
     isnothing(validate_coordinates) || validate_coordinates(y)
-<<<<<<< HEAD
     xsmall, xlarge, swap = length(x) <= length(y) ? (x, y, false) : (y, x, true)
     small_set = UpdateCellList!(xsmall, box, cl_pair.small_set, aux.small_set; parallel, validate_coordinates)
     large_set = UpdateCellList!(xlarge, box, cl_pair.large_set, aux.large_set; parallel, validate_coordinates)
     return CellListPair{N,T}(small_set, large_set, swap)
-=======
-    target = UpdateCellList!(x, box, cl_pair.target, aux; parallel, validate_coordinates)
-    cl_pair = _update_CellListPair!(ref, target, cl_pair)
-    return cl_pair
-end
-
-# Function barrier that was required to avoid the `Swap` type to cause some instability
-function _update_CellListPair!(ref, target, cl_pair::CellListPair{V,N,T,Swap}) where {V,N,T,Swap}
-    # This resizing will fail if the data was input as a (N,M) matrix, because resizing
-    # is not implemented for reinterpreted arrays. 
-    if length(ref) != length(cl_pair.ref)
-        resize!(cl_pair.ref, length(ref))
-    end
-    for i in eachindex(ref, cl_pair.ref)
-        @inbounds cl_pair.ref[i] = SVector{N,T}(ntuple(j -> ref[i][j], Val(N)))
-    end
-    cl_pair = CellListPair{V,N,T,Swap}(cl_pair.ref, target)
-    return cl_pair
->>>>>>> 9d9226d7
 end
 
 #=
